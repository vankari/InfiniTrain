--- conflicted
+++ resolved
@@ -33,34 +33,13 @@
     CHECK_EQ(grad_outputs.size(), 1);
     const auto &grad_output = grad_outputs[0];
 
-<<<<<<< HEAD
-    switch (input->GetDevice().Type()) {
-    case DeviceType::kCPU: {
-        auto [grad_input, grad_weight, grad_bias]
-            = kernels::cpu::LinearBackward(input, weight, true, out_features_, grad_output, bias_);
-        return bias_ ? std::vector<std::shared_ptr<Tensor>>{grad_input, grad_weight, grad_bias}
-                     : std::vector<std::shared_ptr<Tensor>>{grad_input, grad_weight};
-    }
-#ifdef USE_CUDA
-    case DeviceType::kCUDA: {
-        auto [grad_input, grad_weight, grad_bias]
-            = kernels::cuda::LinearBackward(input, weight, true, out_features_, grad_output, bias_);
-        return bias_ ? std::vector<std::shared_ptr<Tensor>>{grad_input, grad_weight, grad_bias}
-                     : std::vector<std::shared_ptr<Tensor>>{grad_input, grad_weight};
-    }
-#endif
-    default:
-        LOG(FATAL) << "Unsupported device type: " << static_cast<int>(input->GetDevice().Type());
-        break;
-    }
-    return {};
-=======
     auto device = input->GetDevice().Type();
     auto kernel = Dispatcher::Instance().GetKernel({device, "LinearBackward"});
     auto [grad_input, grad_weight, grad_bias]
         = kernel.Call<std::tuple<std::shared_ptr<Tensor>, std::shared_ptr<Tensor>, std::shared_ptr<Tensor>>>(
-            input, weight, true, out_features_, grad_output, true);
-    return {grad_input, grad_weight, grad_bias};
->>>>>>> 13a62a2b
+            input, weight, true, out_features_, grad_output, bias_);
+    return bias_ ? std::vector<std::shared_ptr<Tensor>>{grad_input, grad_weight, grad_bias}
+                 : std::vector<std::shared_ptr<Tensor>>{grad_input, grad_weight};
+    ;
 }
 } // namespace infini_train::autograd