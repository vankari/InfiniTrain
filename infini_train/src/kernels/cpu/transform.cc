--- conflicted
+++ resolved
@@ -151,7 +151,6 @@
     }
     return grad_input;
 }
-<<<<<<< HEAD
 
 std::shared_ptr<Tensor> RepeatInterleaveForward(const std::shared_ptr<Tensor> &input, int64_t repeat, int64_t dim) {
     CHECK_GT(repeat, 0);
@@ -218,8 +217,6 @@
 }
 
 } // namespace infini_train::kernels::cpu
-=======
-} // namespace infini_train::kernels::cpu
 
 #define REGISTER_CPU_TRANSFORM_KERNEL(kernel_name)                                                                     \
     REGISTER_KERNEL(infini_train::DeviceType::kCPU, kernel_name, infini_train::kernels::cpu::kernel_name)
@@ -231,5 +228,4 @@
 REGISTER_CPU_TRANSFORM_KERNEL(MaskForward)
 REGISTER_CPU_TRANSFORM_KERNEL(MaskBackward)
 
-#undef REGISTER_CPU_TRANSFORM_KERNEL
->>>>>>> 13a62a2b
+#undef REGISTER_CPU_TRANSFORM_KERNEL