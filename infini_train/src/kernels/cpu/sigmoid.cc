#include <cmath>
#include <memory>

#include "glog/logging.h"

#include "infini_train/include/dispatcher.h"
#include "infini_train/include/tensor.h"

namespace infini_train::kernels::cpu {
std::shared_ptr<Tensor> SigmoidForward(const std::shared_ptr<Tensor> &input) {
    auto output = std::make_shared<Tensor>(input->Dims(), DataType::kFLOAT32);
    const float *input_ptr = static_cast<const float *>(input->DataPtr());
    float *output_ptr = static_cast<float *>(output->DataPtr());

    const int64_t numel = input->NumElements();
    for (int64_t idx = 0; idx < numel; ++idx) { output_ptr[idx] = 1.0f / (1.0f + exp(-input_ptr[idx])); }

    return output;
}

std::shared_ptr<Tensor> SigmoidBackward(const std::shared_ptr<Tensor> &output,
                                        const std::shared_ptr<Tensor> &grad_output) {
    auto grad_input = std::make_shared<Tensor>(output->Dims(), DataType::kFLOAT32);
    const float *output_ptr = static_cast<const float *>(output->DataPtr());
    const float *grad_output_ptr = static_cast<const float *>(grad_output->DataPtr());
    float *grad_input_ptr = static_cast<float *>(grad_input->DataPtr());

    const int64_t numel = output->NumElements();
    for (int64_t idx = 0; idx < numel; ++idx) {
        const float y = output_ptr[idx];
        grad_input_ptr[idx] = grad_output_ptr[idx] * y * (1.0f - y);
    }

    return grad_input;
}
<<<<<<< HEAD

} // namespace infini_train::kernels::cpu
=======
} // namespace infini_train::kernels::cpu

#define REGISTER_CPU_SIGMOID_KERNEL(kernel_name)                                                                       \
    REGISTER_KERNEL(infini_train::DeviceType::kCPU, kernel_name, infini_train::kernels::cpu::kernel_name)

REGISTER_CPU_SIGMOID_KERNEL(SigmoidForward)
REGISTER_CPU_SIGMOID_KERNEL(SigmoidBackward)

#undef REGISTER_CPU_SIGMOID_KERNEL
>>>>>>> 13a62a2b
<|MERGE_RESOLUTION|>--- conflicted
+++ resolved
@@ -33,10 +33,7 @@
 
     return grad_input;
 }
-<<<<<<< HEAD
 
-} // namespace infini_train::kernels::cpu
-=======
 } // namespace infini_train::kernels::cpu
 
 #define REGISTER_CPU_SIGMOID_KERNEL(kernel_name)                                                                       \
@@ -45,5 +42,4 @@
 REGISTER_CPU_SIGMOID_KERNEL(SigmoidForward)
 REGISTER_CPU_SIGMOID_KERNEL(SigmoidBackward)
 
-#undef REGISTER_CPU_SIGMOID_KERNEL
->>>>>>> 13a62a2b
+#undef REGISTER_CPU_SIGMOID_KERNEL